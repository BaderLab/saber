import setuptools

with open("README.md", "r") as fh:
    long_description = fh.read()

setuptools.setup(
    name="saber",
    version="0.1.0a0",
    author="John Giorgi",
    author_email="johnmgiorgi@gmail.com",
    license="MIT",
    description="Saber: Sequence Annotator for Biomedical Entities and Relations",
    long_description=long_description,
    long_description_content_type="text/markdown",
    url="https://github.com/BaderLab/saber",
    python_requires='>=3.6',
    packages=setuptools.find_packages(),
    classifiers=[
        "Development Status :: 3 - Alpha",
        "Framework :: Flask",
        "License :: OSI Approved :: MIT License",
        "Programming Language :: Python :: 3 :: Only",
        "Programming Language :: Python :: 3.5",
        "Programming Language :: Python :: 3.6",
        "Programming Language :: Python :: 3.7",
        "Operating System :: OS Independent",
    ],
    keywords=[
        'Natural Language Processing',
        'Named Entity Recognition',
        'Relation Extraction',
        'Text Mining',
    ],
    install_requires=[
        'scikit-learn>=0.20.1',
<<<<<<< HEAD
        'pytorch-transformers>=1.1.0',
=======
        'torch>=1.2.0',
        'pytorch-transformers>=1.0.0',
>>>>>>> 8c9af65a
        'Flask>=1.0.2',
        'waitress>=1.1.0',
        'Keras-Preprocessing>=1.1.0',
        'PTable>=0.9.2',
        'seqeval>=0.0.12',
        'spacy==2.1.0',
        'gensim>=3.4.0',
        'nltk>=3.3',
        'neuralcoref>=4.0.0',
        'googledrivedownloader>=0.3',
    ],
    include_package_data=True,
    # allows us to install + run tests with `python setup.py test`
    # https://docs.pytest.org/en/latest/goodpractices.html#integrating-with-setuptools-python-setup-py-test-pytest-runner
    setup_requires=['pytest-runner'],
    tests_require=['pytest'],
    zip_safe=False,
)<|MERGE_RESOLUTION|>--- conflicted
+++ resolved
@@ -33,12 +33,8 @@
     ],
     install_requires=[
         'scikit-learn>=0.20.1',
-<<<<<<< HEAD
+        'torch>=1.2.0',
         'pytorch-transformers>=1.1.0',
-=======
-        'torch>=1.2.0',
-        'pytorch-transformers>=1.0.0',
->>>>>>> 8c9af65a
         'Flask>=1.0.2',
         'waitress>=1.1.0',
         'Keras-Preprocessing>=1.1.0',
