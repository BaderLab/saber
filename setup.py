import setuptools

with open("README.md", "r") as fh:
    long_description = fh.read()

setuptools.setup(
    name="saber",
    version="0.1.0-alpha",
    author="John Giorgi",
    author_email="johnmgiorgi@gmail.com",
    license="MIT",
    description="Saber: Sequence Annotator for Biomedical Entities and Relations",
    long_description=long_description,
    long_description_content_type="text/markdown",
    url="https://github.com/BaderLab/saber",
    python_requires='>=3.5',
    packages=setuptools.find_packages(),
    classifiers=[
        "Development Status :: 3 - Alpha",
        "Framework :: Flask",
        "License :: OSI Approved :: MIT License",
        "Programming Language :: Python :: 3 :: Only",
        "Programming Language :: Python :: 3.5",
        "Programming Language :: Python :: 3.6",
        "Programming Language :: Python :: 3.7",
        "Operating System :: OS Independent",
    ],
    keywords=[
        'Natural Language Processing',
        'Named Entity Recognition',
    ],
    install_requires=[
        'scikit-learn>=0.20.1',
        'tensorflow>=1.12.0',
        'pytorch-pretrained-bert>=0.4.0',
        'Flask>=1.0.2',
        'waitress>=1.1.0',
        'keras>=2.2.4',
        'PTable>=0.9.2',
        'spacy>=2.0.11, <=2.0.13',
        'gensim>=3.4.0',
        'nltk>=3.3',
<<<<<<< HEAD
        'seqeval>=0.0.5',
=======
        'googledrivedownloader>=0.3',
>>>>>>> cef6c645
        'google-compute-engine',
        'msgpack==0.5.6',
        'keras-contrib @ git+https://www.github.com/keras-team/keras-contrib.git',
        'en-coref-md @ https://github.com/huggingface/neuralcoref-models/releases/download/en_coref_md-3.0.0/en_coref_md-3.0.0.tar.gz',
    ],
    include_package_data=True,
    # allows us to install + run tests with `python setup.py test`
    # https://docs.pytest.org/en/latest/goodpractices.html#integrating-with-setuptools-python-setup-py-test-pytest-runner
    setup_requires=['pytest-runner'],
    tests_require=['pytest'],
    zip_safe=False,
)<|MERGE_RESOLUTION|>--- conflicted
+++ resolved
@@ -40,11 +40,7 @@
         'spacy>=2.0.11, <=2.0.13',
         'gensim>=3.4.0',
         'nltk>=3.3',
-<<<<<<< HEAD
-        'seqeval>=0.0.5',
-=======
         'googledrivedownloader>=0.3',
->>>>>>> cef6c645
         'google-compute-engine',
         'msgpack==0.5.6',
         'keras-contrib @ git+https://www.github.com/keras-team/keras-contrib.git',
