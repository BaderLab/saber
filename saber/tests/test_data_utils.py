--- conflicted
+++ resolved
@@ -7,78 +7,6 @@
 from ..utils import data_utils
 from .resources.dummy_constants import *
 
-<<<<<<< HEAD
-######################################### PYTEST FIXTURES #########################################
-
-@pytest.fixture
-def dummy_config():
-    """Returns an instance of a Config object."""
-    dummy_config = Config(PATH_TO_DUMMY_CONFIG)
-    return dummy_config
-
-@pytest.fixture
-def dummy_dataset_1():
-    """Returns a single dummy Dataset instance after calling Dataset.load().
-    """
-    # Don't replace rare tokens for the sake of testing
-    dataset = Dataset(dataset_folder=PATH_TO_DUMMY_DATASET_1, replace_rare_tokens=False)
-    dataset.load()
-
-    return dataset
-
-@pytest.fixture
-def dummy_dataset_2():
-    """Returns a single dummy Dataset instance after calling `Dataset.load()`.
-    """
-    # Don't replace rare tokens for the sake of testing
-    dataset = Dataset(dataset_folder=PATH_TO_DUMMY_DATASET_2, replace_rare_tokens=False)
-    dataset.load()
-
-    return dataset
-
-@pytest.fixture
-def dummy_compound_dataset(dummy_config):
-    """
-    """
-    dummy_config.dataset_folder = [PATH_TO_DUMMY_DATASET_1, PATH_TO_DUMMY_DATASET_2]
-    dummy_config.replace_rare_tokens = False
-    dataset = data_utils.load_compound_dataset(dummy_config)
-
-    return dataset
-
-@pytest.fixture(scope='session')
-def dummy_dataset_paths_all(tmpdir_factory):
-    """Creates and returns the path to a temporary dataset folder, and train, valid, test files.
-    """
-    # create a dummy dataset folder
-    dummy_dir = tmpdir_factory.mktemp('dummy_dataset')
-    # create train, valid and train partitions in this folder
-    train_file = dummy_dir.join('train.tsv')
-    train_file.write('arbitrary') # need to write content or else the file wont exist
-    valid_file = dummy_dir.join('valid.tsv')
-    valid_file.write('arbitrary')
-    test_file = dummy_dir.join('test.tsv')
-    test_file.write('arbitrary')
-
-    return dummy_dir.strpath, train_file.strpath, valid_file.strpath, test_file.strpath
-
-@pytest.fixture(scope='session')
-def dummy_dataset_paths_no_valid(tmpdir_factory):
-    """Creates and returns the path to a temporary dataset folder, and train, and test files.
-    """
-    # create a dummy dataset folder
-    dummy_dir = tmpdir_factory.mktemp('dummy_dataset')
-    # create train, valid and train partitions in this folder
-    train_file = dummy_dir.join('train.tsv')
-    train_file.write('arbitrary') # need to write content or else the file wont exist
-    test_file = dummy_dir.join('test.tsv')
-    test_file.write('arbitrary')
-
-    return dummy_dir.strpath, train_file.strpath, test_file.strpath
-
-############################################ UNIT TESTS ############################################
-=======
->>>>>>> b8e423f9
 
 def test_get_filepaths_value_error(tmpdir):
     """Asserts that a ValueError is raised when `data_utils.get_filepaths(tmpdir)` is called and
