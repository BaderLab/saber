--- conflicted
+++ resolved
@@ -48,12 +48,7 @@
 # Google Drive File IDs for the pre-trained models
 PRETRAINED_MODELS = {
     'PRGE': '1xOmxpgNjQJK8OJSvih9wW5AITGQX6ODT',
-<<<<<<< HEAD
-    'DISO': '1qmrBuqz75KM57Ug5MiDBfp0d5H3S_5ih',
-    'CHED': '13s9wvu3Mc8fG73w51KD8RArA31vsuL1c',
-=======
     'DISO': '1qmrBuqz75KM57Ug5MiDBfp0d5H3S_5ih'
->>>>>>> 458e2eed
 }
 # relative path to pre-trained model directory
 PRETRAINED_MODEL_DIR = resource_filename(__name__, 'pretrained_models')
