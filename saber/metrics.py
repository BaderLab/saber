--- conflicted
+++ resolved
@@ -30,11 +30,7 @@
         idx_to_tag (dict): A dictionary mapping unique integers to labels.
         output_dir (str): Base directory to save all output to.
     """
-<<<<<<< HEAD
-    def __init__(self, config, training_data, idx_to_tag, output_dir, **kwargs):
-=======
     def __init__(self, config, model_, training_data, idx_to_tag, output_dir, **kwargs):
->>>>>>> 559545d0
         self.config = config # hyperparameters and model details
         self.model_ = model_  # _ prevents naming collision
         self.training_data = training_data # inputs and targets for each partition
@@ -84,28 +80,15 @@
             containing precision, recall, f1 and support for that class.
         """
         # get predictions and gold labels
-<<<<<<< HEAD
-        y_true, y_pred = self.model.prediction_step(training_data,
-                                                    model_idx=self.model_idx,
-                                                    partition=partition)
+        y_true, y_pred = self.model_.eval(training_data, self.model_idx, partition)
+
         # convert index sequence to tag sequence
         y_true_tag = [self.idx_to_tag[idx] for idx in y_true]
         y_pred_tag = [self.idx_to_tag[idx] for idx in y_pred]
-=======
-        y_true, y_pred = self.model_.eval(training_data, self.model_idx, partition)
-
-        # convert index sequence to tag sequence
-        y_true_tag = [self.idx_to_tag[idx] for idx in y_true]
-        y_pred_tag = [self.idx_to_tag[idx] for idx in y_pred]
-
->>>>>>> 559545d0
+
         # chunk the entities
         y_true_chunks = Preprocessor.chunk_entities(y_true_tag)
         y_pred_chunks = Preprocessor.chunk_entities(y_pred_tag)
-
-        # remove predictions for wordpiece tags
-        # y_true_chunks = [chunk for chunk in y_true_chunks if chunk[0] != constants.WORDPIECE_TAG]
-        # y_pred_chunks = [chunk for chunk in y_pred_chunks if chunk[0] != constants.WORDPIECE_TAG]
 
         # get performance scores per label
         return self.get_precision_recall_f1_support(y_true=y_true_chunks,
