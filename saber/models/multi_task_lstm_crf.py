--- conflicted
+++ resolved
@@ -2,7 +2,6 @@
 """
 import logging
 
-import numpy as np
 import tensorflow as tf
 from keras.layers import (LSTM, Bidirectional, Concatenate, Dense, Dropout,
                           Embedding, SpatialDropout1D, TimeDistributed)
@@ -12,10 +11,7 @@
 from keras_contrib.losses.crf_losses import crf_loss
 
 from .. import constants
-<<<<<<< HEAD
-=======
 from ..preprocessor import Preprocessor
->>>>>>> cdad4ec4
 from ..utils import model_utils
 from .base_model import BaseKerasModel
 
@@ -172,15 +168,6 @@
                           decay=self.config.decay,
                           clipnorm=self.config.grad_norm)
 
-<<<<<<< HEAD
-    def prediction_step(self, training_data, model_idx, partition='train'):
-        """Get `y_true` and `y_pred` for given inputs and targets in `training_data`.
-
-        Performs prediction for the current model (`self.model`), and returns a 2-tuple containing
-        the true (gold) labels and the predicted labels, where labels are integers corresponding to
-        mapping at `self.idx_to_tag`. Inputs are given at `training_data[x_partition]` and gold
-        labels at `training_data[y_partition]`.
-=======
     def eval(self, training_data, model_idx=0, partition='train'):
         """Get `y_true` and `y_pred` for given inputs and targets in `training_data`.
 
@@ -188,7 +175,6 @@
         containing the true (gold) labels and the predicted labels, where labels are integers
         corresponding to mapping at `self.idx_to_tag`. Inputs are given at
         `training_data[x_partition]` and gold labels at `training_data[y_partition]`.
->>>>>>> cdad4ec4
 
         Args:
             training_data (dict): Contains the data (at key `x_partition`) and targets
@@ -200,21 +186,6 @@
             A two-tuple containing the gold label integer sequences and the predicted integer label
             sequences.
         """
-<<<<<<< HEAD
-        X, y = training_data['x_{}'.format(partition)], training_data['y_{}'.format(partition)]
-        # gold labels
-        y_true = y.argmax(axis=-1) # get class label
-        y_true = np.asarray(y_true).ravel() # flatten to 1D array
-        # predicted labels
-        y_pred = self.model.predict(X, batch_size=constants.PRED_BATCH_SIZE)
-        y_pred = np.asarray(y_pred.argmax(axis=-1)).ravel()
-        # mask out pads
-        y_true, y_pred = model_utils.mask_pads(y_true, y_pred, dataset.type_to_idx['tag'])
-
-        # sanity check
-        if not y_true.shape == y_pred.shape:
-            err_msg = ("'y_true' and 'y_pred' in 'MultiTaskLSTMCRF.prediction_step() have different"
-=======
         model, dataset = self.models[model_idx], self.datasets[model_idx]
 
         X, y = training_data['x_{}'.format(partition)], training_data['y_{}'.format(partition)]
@@ -230,15 +201,12 @@
         # sanity check
         if not y_true.shape == y_pred.shape:
             err_msg = ("'y_true' and 'y_pred' in 'MultiTaskLSTMCRF.eval() have different"
->>>>>>> cdad4ec4
                        " shapes ({} and {} respectively)".format(y_true.shape, y_pred.shape))
             LOGGER.error('AssertionError: %s', err_msg)
             raise AssertionError(err_msg)
 
         return y_true, y_pred
 
-<<<<<<< HEAD
-=======
     def predict(self, sents, model_idx=0):
         """Perform inference on tokenized and sentence segmented text.
 
@@ -273,7 +241,6 @@
 
         return X, y_pred
 
->>>>>>> cdad4ec4
     def prepare_data_for_training(self):
         """Returns a list containing the training data for each dataset at `self.datasets`.
 
