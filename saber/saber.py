--- conflicted
+++ resolved
@@ -94,10 +94,7 @@
         char_offsets = list(chain.from_iterable(char_offsets))
 
         # we need to mask predictions where the input to the model was a pad or wordpiece token
-<<<<<<< HEAD
         # TODO: Would be better if `mask_labels` could take a list of items to mask
-=======
->>>>>>> ce8f3e6f
         X, y_pred = model_utils.mask_labels(X, y_pred, dataset.type_to_idx['word'][constants.PAD])
         _, y_pred = model_utils.mask_labels(X, y_pred, dataset.type_to_idx['word'][constants.WORDPIECE])
 
