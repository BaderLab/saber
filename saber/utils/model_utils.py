--- conflicted
+++ resolved
@@ -9,10 +9,6 @@
 import torch
 from keras.callbacks import ModelCheckpoint, TensorBoard
 from keras.preprocessing.sequence import pad_sequences
-<<<<<<< HEAD
-from pytorch_pretrained_bert import BertAdam
-=======
->>>>>>> cdad4ec4
 from torch.optim import Adam
 from torch.utils.data import (DataLoader, RandomSampler, SequentialSampler,
                               TensorDataset)
@@ -25,10 +21,6 @@
 # TODO (johnmgiorgi): This should be handeled better. Maybe as a config argument.
 FULL_FINETUNING = True
 
-<<<<<<< HEAD
-
-=======
->>>>>>> cdad4ec4
 # I/O
 
 def prepare_output_directory(config):
@@ -163,10 +155,6 @@
         datasets (list): A list of Dataset objects.
         config (Config): Contains a set of harmonzied arguments provided in a *.ini file and,
             optionally, from the command line.
-<<<<<<< HEAD
-        datasets (list): A list of Dataset objects.
-=======
->>>>>>> cdad4ec4
         training_data (list): A list of dictionaries, where the ith element contains the data
             for the ith dataset indices and the dictionaries keys are dataset partitions
             ('x_train', 'y_train', 'x_valid', ...)
@@ -234,19 +222,6 @@
 
     return precision, recall, f1_score, support
 
-<<<<<<< HEAD
-def mask_pads(y_true, y_pred, tag_to_idx):
-    """Masks pads from `y_true` and `y_pred`.
-
-    Masks (removes) all indices in `y_true` and `y_pred` where `y_true` is equal to
-    `tag_to_idx[constants.PAD]`. This step is necessary for discarding the sequence pad labels
-    (and predictions made on these sequence pad labels) from the gold labels and model predictions
-    before performance metrics are computed.
-
-    y_true (np.array): 1D numpy array containing gold labels.
-    y_pred (np.array): 1D numpy array containing predicted labels.
-    tag_to_idx: A dictionary mapping label types to unique integers.
-=======
 def mask_labels(y_true, y_pred, label):
     """Masks pads from `y_true` and `y_pred`.
 
@@ -259,19 +234,13 @@
         y_true (np.array): 1D numpy array containing gold labels.
         y_pred (np.array): 1D numpy array containing predicted labels.
         label (int): The label, or index to mask from the sequences `y_true` and `y_pred`.
->>>>>>> cdad4ec4
 
     Returns:
         `y_true` and `y_pred`, where all indices where `y_true` was equal to
         `tag_to_idx[constants.PAD]` have been removed.
     """
-<<<<<<< HEAD
-    pad_mask = y_true != tag_to_idx[constants.PAD]
-    y_true, y_pred = y_true[pad_mask], y_pred[pad_mask]
-=======
     mask = y_true != label
     y_true, y_pred = y_true[mask], y_pred[mask]
->>>>>>> cdad4ec4
 
     return y_true, y_pred
 
@@ -297,10 +266,7 @@
     Returns:
         A pre-trained model.
     """
-<<<<<<< HEAD
-=======
     # import statements are here to prevent circular imports
->>>>>>> cdad4ec4
     if config.model_name == 'bilstm-crf-ner':
         from ..models.multi_task_lstm_crf import MultiTaskLSTMCRF
         model = MultiTaskLSTMCRF(config, datasets)
@@ -316,31 +282,6 @@
 # PyTorch helper functions
 
 def get_device(model=None):
-<<<<<<< HEAD
-    """Returns the device (CPU or GPU) that PyTorch model will live on.
-
-    Returns the device (CPU or GPU) that a PyTorch model will live on. If `model` is provided, and
-    a CUDA device is available, calls `model.cuda()`
-
-    Args:
-        (Torch.nn.Module) PyTorch model, if CUDA device is available this function with call
-            `model.cuda()`).
-
-    Returns:
-        A CUDA device if available, otherwise returns a CPU device.
-    """
-    # use a GPU if available
-    if torch.cuda.is_available():
-        device = torch.device("cuda")
-        # n_gpu = torch.cuda.device_count()
-        if model: model.cuda()
-        print('Using CUDA(s) device with name: {}.'.format(torch.cuda.get_device_name(0)))
-    else:
-        device = torch.device("cpu")
-        print('No GPU available for training. Using CPU.')
-
-    return device
-=======
     """Returns a tuple of `model`, a PyTorch device (CPU or GPU(s)), and number of available GPUs.
 
     Returns `model`, along with a torch device (CPU or GPU(s)) and number of available GPUs. If
@@ -373,18 +314,13 @@
         print('No GPU available. Using CPU.')
 
     return model, device, n_gpu
->>>>>>> cdad4ec4
 
 # BERT helper functions
 
 def setup_type_to_idx_for_bert(dataset):
     """Modifies the `type_to_idx` object of `dataset` to be compatible with BERT.
 
-<<<<<<< HEAD
-    BERT models use a special 'X' token (stored in `constants.WORDPIECE_TAG`) to denote
-=======
     BERT models use a special 'X' token (stored in `constants.WORDPIECE`) to denote
->>>>>>> cdad4ec4
     subtokens in a wordpiece token. This method modifys `dataset.type_to_idx['tag']` to be
     compatible with BERT by adding this 'X' token and updating the index to tag mapping
     (i.e., it calls `dataset.get_idx_to_tag()`).
@@ -396,11 +332,7 @@
     dataset.type_to_idx['tag']['X'] = len(dataset.type_to_idx['tag'])
     dataset.get_idx_to_tag()
 
-<<<<<<< HEAD
-def process_data_for_bert(tokenizer, word_seq, tag_seq, tag_to_idx):
-=======
 def process_data_for_bert(tokenizer, word_seq, tag_seq=None, tag_to_idx=None):
->>>>>>> cdad4ec4
     """Process the input and label sequences `word_seq` and `tag_seq` to be compatible with BERT.
 
     Args:
@@ -421,11 +353,7 @@
     return x_idx, y_idx, attention_masks
 
 # TODO (johnmgiorgi): See the BERT GitHub repo for code to do this more cleanly
-<<<<<<< HEAD
-def tokenize_for_bert(tokenizer, word_seq, tag_seq):
-=======
 def tokenize_for_bert(tokenizer, word_seq, tag_seq=None):
->>>>>>> cdad4ec4
     """Using `tokenizer`, tokenizes `word_seq` and `tag_seq` such that they are compatible with
     BERT.
 
@@ -445,15 +373,6 @@
     # produces a list of list of lists, with the innermost list containing wordpieces
     bert_tokenized_text = [[tokenizer.wordpiece_tokenizer.tokenize(token) for token in sent] for
                            sent in word_seq]
-<<<<<<< HEAD
-    # recreate the label sequence by adding special 'X' tag for wordpieces
-    bert_tokenized_labels = []
-    for i, _ in enumerate(bert_tokenized_text):
-        tokenized_labels = []
-        for token, label in zip(bert_tokenized_text[i], tag_seq[i]):
-            tokenized_labels.append([label] + [constants.WORDPIECE_TAG] * (len(token) - 1))
-        bert_tokenized_labels.append(list(chain.from_iterable(tokenized_labels)))
-=======
 
     # if a tag sequence was provided, modifies it to match the wordpiece tokenization
     bert_tokenized_labels = []
@@ -463,17 +382,12 @@
             for token, label in zip(bert_tokenized_text[i], tag_seq[i]):
                 tokenized_labels.append([label] + [constants.WORDPIECE] * (len(token) - 1))
             bert_tokenized_labels.append(list(chain.from_iterable(tokenized_labels)))
->>>>>>> cdad4ec4
 
     # flatten the tokenized text back to a list of lists
     bert_tokenized_text = [list(chain.from_iterable(sent)) for sent in bert_tokenized_text]
 
     return bert_tokenized_text, bert_tokenized_labels
 
-<<<<<<< HEAD
-def type_to_idx_for_bert(tokenizer, word_seq, tag_seq, tag_to_idx):
-    """
-=======
 def type_to_idx_for_bert(tokenizer, word_seq, tag_seq=None, tag_to_idx=None):
     """Returns the corresponding index sequence for `word_seq` (and `tag_seq` if provided).
 
@@ -491,7 +405,6 @@
         A three-tuple of the corresponding index sequence for `word_seq` and `tag_seq` along with
         the attention masks for a BERT based model. If `taq_seq` or `tag_to_idx` are not provided,
         the second value in the tuple is None.
->>>>>>> cdad4ec4
     """
     # process words
     bert_word_indices = \
@@ -501,22 +414,6 @@
                       padding='post',
                       truncating='post',
                       value=constants.PAD_VALUE)
-<<<<<<< HEAD
-    # process tags
-    bert_tag_indices = \
-        pad_sequences(sequences=[[tag_to_idx[tag] for tag in sent] for sent in tag_seq],
-                      maxlen=constants.MAX_SENT_LEN,
-                      dtype='long',
-                      padding="post",
-                      truncating="post",
-                      value=constants.PAD_VALUE)
-
-    # generate attention masks for padded data
-    bert_attention_masks = [[float(idx > 0) for idx in sent] for sent in bert_word_indices]
-
-    bert_word_indices, bert_tag_indices, bert_attention_masks = \
-        np.asarray(bert_word_indices), np.asarray(bert_tag_indices), np.asarray(bert_attention_masks)
-=======
 
     # process tags, if provided
     bert_tag_indices = []
@@ -532,14 +429,10 @@
     # generate attention masks for padded data
     bert_attention_masks = np.asarray([[float(idx > 0) for idx in sent]
                                        for sent in bert_word_indices])
->>>>>>> cdad4ec4
 
     return bert_word_indices, bert_tag_indices, bert_attention_masks
 
 def get_dataloader_for_ber(x, y, attention_mask, config, data_partition='train'):
-<<<<<<< HEAD
-    """
-=======
     """Returns a `DataLoader` for inputs, labels, attention masks: `x`, `y`, `attention_mask`.
 
     For the given inputs, labels and attention masks: `x`, `y`, `attention_mask`, returns the
@@ -560,7 +453,6 @@
 
     Returns:
         A Torch DataLoader object for `x`, `y`, and `attention_masks`.
->>>>>>> cdad4ec4
     """
     if data_partition not in {'train', 'eval'}:
         err_msg = ("Expected one of 'train', 'eval' for argument `data_partition` to "
@@ -576,10 +468,6 @@
 
     if data_partition == 'train':
         sampler = RandomSampler(data)
-<<<<<<< HEAD
-        dataloader = DataLoader(data, sampler=sampler, batch_size=config.batch_size)
-=======
->>>>>>> cdad4ec4
     elif data_partition == 'eval':
         sampler = SequentialSampler(data)
 
@@ -597,17 +485,10 @@
             param_optimizer = list(model.named_parameters())
             no_decay = ['bias', 'gamma', 'beta']
             optimizer_grouped_parameters = [
-<<<<<<< HEAD
-            {'params': [p for n, p in param_optimizer if not any(nd in n for nd in no_decay)],
-             'weight_decay_rate': 0.01},
-            {'params': [p for n, p in param_optimizer if any(nd in n for nd in no_decay)],
-             'weight_decay_rate': 0.0}
-=======
                 {'params': [p for n, p in param_optimizer if not any(nd in n for nd in no_decay)],
                  'weight_decay_rate': 0.01},
                 {'params': [p for n, p in param_optimizer if any(nd in n for nd in no_decay)],
                  'weight_decay_rate': 0.0}
->>>>>>> cdad4ec4
             ]
         else:
             param_optimizer = list(model.classifier.named_parameters())
