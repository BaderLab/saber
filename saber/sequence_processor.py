--- conflicted
+++ resolved
@@ -1,21 +1,11 @@
 """Contains the SequenceProcessor class, which exposes most of Sabers functionality.
 """
 import itertools
-<<<<<<< HEAD
-import os
-=======
 import logging
->>>>>>> c3773dd9
 import pickle
-import time
 from pprint import pprint
-<<<<<<< HEAD
-
-import logging
-=======
 import os
 import time
->>>>>>> c3773dd9
 
 import numpy as np
 from spacy import displacy
