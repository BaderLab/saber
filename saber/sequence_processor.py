"""Contains the SequenceProcessor class, which exposes most of Sabers functionality.
"""
import itertools
<<<<<<< HEAD
import os
=======
import logging
>>>>>>> 16e7aef4
import pickle
import time
from pprint import pprint
<<<<<<< HEAD

import logging
=======
import os
import time
>>>>>>> 16e7aef4

import numpy as np
from spacy import displacy

from . import constants
from .config import Config
from .dataset import Dataset
from .preprocessor import Preprocessor
from .trainer import Trainer
from .utils import generic_utils
from .utils import model_utils

class SequenceProcessor(object):
    """A class for handeling the loading, saving and training of sequence models.

    Args:
        config (Config): A Config object which contains a set of harmonzied arguments provided in
            a .ini file and, optionally, from the command line. If not provided, a new instance of
            Config is used.
    """
    def __init__(self, config=None):
        self.log = logging.getLogger(__name__)

        # hyperparameters
        self.config = config if config is not None else Config()

        # dataset(s) tied to this instance
        self.ds = []
        # token embeddings tied to this instance
        self.token_embedding_matrix = None

        # model object tied to this instance
        self.model = None

        # preprocessor
        self.preprocessor = Preprocessor()

        if self.config.verbose:
            print('Hyperparameters and model details:')
            pprint(self.config.args)
            os.environ['TF_CPP_MIN_LOG_LEVEL'] = '0'

    def annotate(self, text, model_idx=0, jupyter=False):
        """Uses a trained model to annotate `text`, returns the results in a dictionary.

        For the model at self.model.model[model_idx], coordinates a prediction step on `text`.
        Returns a dictionary containing the cleaned `text` (`text`), and any annotations made by the
        model (`ents`). This dictionary can easily be converted to a json. Optionally,
        renders and HTMl visilization of the annotations made by the model, for use in a jupyter
        notebook.

        text (str): raw text to annotate
        model_idx (int): index of model to use for prediction, defaults to 0
        jupyter (bool): if True, annotations made by the model are rendered in HTML, which can be
            visualized in a jupter notebook.

        Returns:
            dictionary containing the processed input text ('text') and any annotations made by the
            model ('ents').

        Raises:
            ValueError if `text` is invalid (not a string, or empty/falsey).
        """
        if not isinstance(text, str) or not text:
            err_msg = "Argument 'text' must be a valid, non-empty string!"
            self.log.error("ValueError: %s", err_msg)
            raise ValueError(err_msg)

        # model and its corresponding dataset
        ds = self.ds[model_idx]
        model = self.model.model[model_idx]

        # process raw input text, collect input to ML model
        transformed_text = self.transform(text, model_idx)
        model_input = [transformed_text['word2idx'], transformed_text['char2idx']]

        # perform prediction, convert from one-hot to predicted indices, flatten results
        y_pred = model.predict(model_input, batch_size=constants.PRED_BATCH_SIZE)
        y_pred = np.asarray(y_pred.argmax(-1)).ravel()
        # convert predictions to tags and chunk
        pred_tag_seq = [ds.idx_to_tag[idx] for idx in y_pred if ds.idx_to_tag[idx] != constants.PAD]
        pred_chunk_seq = self.preprocessor.chunk_entities(pred_tag_seq)
        # flatten the token offsets
        offsets = list(itertools.chain.from_iterable(transformed_text['offsets']))

        # accumulate for predicted entities
        ents = []
        for chunk in pred_chunk_seq:
            # create the entity
            # chunks look like (label, start, end)
            start, end = offsets[chunk[1]][0], offsets[chunk[-1] - 1][-1]
            ents.append({'start': start,
                         'end': end,
                         'text': transformed_text['text'][start:end],
                         'label': chunk[0]})

        annotation = {
            'text': transformed_text['text'],
            'ents': ents,
            'title': None
        }

        if jupyter:
            displacy.render(annotation, jupyter=jupyter, style='ent', manual=True,
                            options=constants.OPTIONS)

        return annotation

    def transform(self, text, ds_idx=0):
        """Processes raw text, returns a dictionary of useful values.

        For the given raw text, returns a dictionary containing the following:
            - 'text': raw text, with minimal processing
            - 'sentences': a list of lists, contains the tokens in each sentence
            - 'offsets': A list of list of tuples containing the start and end
                indices of every token in 'text'
            - 'word2idx': 2-D numpy array containing the token index of every
                token in 'text'. Index is chosen based on the mapping of
                self.ds[model]
            - 'char2idx': 3-D numpy array containing the character index of
                every character in 'text'. Index is chosen based on the mapping
                of self.ds[model]

        Args:
            text (str): raw text to process
            ds_idx (int): which ds (in list self.ds) to use for the mapping of
                token and character indices.
        """
        ds = self.ds[ds_idx]
        return self.preprocessor.transform(text, ds.type_to_idx['word'], ds.type_to_idx['char'])

    def save(self, filepath=None, compress=True, model=0):
        """Coordinates the saving of Saber models.

        Saves the necessary files for model persistance to filepath. Filepath defaults to
        `self.config.output_folder/pretrained_models/self.config.saved_model_dir`

        Args:
            filepath (str): directory path to save model folder to
            compress (bool): True if model should be saved as tarball
            model (int): which model in self.model.model to save, defaults to 0

        Returns:
            True if model was saved without error.
        """
        if filepath is None:
            filepath = generic_utils.get_pretrained_model_dir(self.config)

        # create the pretrained model folder (if it does not exist)
        generic_utils.make_dir(os.path.join(filepath))
        # create filepaths
        weights_filepath = os.path.join(filepath, 'model_weights.hdf5')
        attributes_filepath = os.path.join(filepath, 'model_attributes.pickle')

        # create a dictionary containg everything we need to save the model
        model_attributes = {'embedding_matrix':self.token_embedding_matrix,
                            'word_embedding_dim': self.config.word_embed_dim,
                            'char_embedding_dim': self.config.char_embed_dim,
                            'type_to_idx': self.ds[model].type_to_idx,
                            'idx_to_tag': self.ds[model].idx_to_tag,
                           }
        # save weights
        self.model.model[model].save_weights(weights_filepath)
        # save attributes
        pickle.dump(model_attributes, open(attributes_filepath, 'wb'))

        if compress:
            generic_utils.compress_model(filepath)

        print('Model saved to {}'.format(filepath))
        self.log.info('Model was saved to %s', filepath)
        return True

    def load(self, filepath):
        """Coordinates the loading of Saber models.

        Loads the necessary files for model creation from filepath. Creates and compiles a
        Keras model based on these files.

        Args:
            filepath (str): directory path to saved pre-trained model folder
        """
        generic_utils.decompress_model(filepath)

        # create filepaths
        weights_filepath = os.path.join(filepath, 'model_weights.hdf5')
        attributes_filepath = os.path.join(filepath, 'model_attributes.pickle')

        # load attributes, these attributes must be carried over from saved model
        model_attributes = pickle.load(open(attributes_filepath, "rb"))
        self.config.word_embed_dim = model_attributes['word_embedding_dim']
        self.config.char_embed_dim = model_attributes['char_embedding_dim']
        self.token_embedding_matrix = model_attributes['embedding_matrix']

        # create a new dataset instance, load the required attributes for model prediction
        # TEMP: this is an ugly hack, need way around having to provide a filepath
        dummy_ds = os.path.abspath('saber/tests/resources/dummy_dataset_1')
        self.ds = [Dataset(dummy_ds)]
        self.ds[-1].type_to_idx = model_attributes['type_to_idx']
        self.ds[-1].idx_to_tag = model_attributes['idx_to_tag']

        # specify model based on saved models attributes
        self.create_model(compile_model=False)
        # load weights, compile model
        # by_name loads allows us to load a model even if when architecture has changed slightly
        self.model.model[0].load_weights(weights_filepath, by_name=True)
        self.model.compile_()

        return self

    def load_dataset(self):
        """Coordinates the loading of a dataset."""
        assert self.config.dataset_folder, '''You must provide at
        least one dataset via the dataset_folder parameter'''

        start_time = time.time()
        # Datasets may be 'single' or 'compound' (more than one), loading differs slightly. Consider
        # a dataset single if there is only one filepath in self.config.dataset_folder'] and
        # compound otherwise.
        if len(self.config.dataset_folder) == 1:
            print('Loading (single) dataset... ', end='', flush=True)
            self.ds = self._load_single_dataset()
            self.log.info('Loaded single dataset at: %s', self.config.dataset_folder)
        else:
            print('Loading (compound) dataset... ', end='', flush=True)
            self.ds = self._load_compound_dataset()
            self.log.info('Loaded multiple datasets at: %s', self.config.dataset_folder)

        elapsed_time = time.time() - start_time
        print('Done ({0:.2f} seconds).'.format(elapsed_time))

        return self

    def _load_single_dataset(self):
        """Loads a single dataset.

        Creates and loads a single dataset object for a dataset at self.config.dataset_folder[0].

        Returns:
            a list containing a single dataset object.
        """
        ds = Dataset(filepath=self.config.dataset_folder[0],
                     replace_rare_tokens=self.config.replace_rare_tokens)
        ds.load_dataset()

        return [ds]

    def _load_compound_dataset(self):
        """Loads a compound dataset.

        Creates and loads a 'compound' dataset. Compound datasets are specified by multiple
        individual datasets, and share multiple attributes (such as word/char type to index
        mappings). Loads such a dataset for each dataset at self.dataset_folder[0].

        Returns:
            A list containing multiple compound dataset objects.
        """
        # accumulate datasets
        compound_ds = [Dataset(filepath=ds, replace_rare_tokens=self.config.replace_rare_tokens)
                       for ds in self.config.dataset_folder]

        for ds in compound_ds:
            ds.load_data_and_labels()
            ds.get_types()

        # get combined set of word and char types from all datasets
        combined_types = {'word': [], 'char': []}
        word_types = [ds.types['word'] for ds in compound_ds]
        char_types = [ds.types['char'] for ds in compound_ds]
        combined_types['word'] = list(set(list(itertools.chain.from_iterable(word_types))))
        combined_types['char'] = list(set(list(itertools.chain.from_iterable(char_types))))

        # compute word to index mappings that will be shared across datasets
        type_to_idx = {'word': {}, 'char': {}}
        type_to_idx['word'] = Preprocessor.type_to_idx(combined_types['word'], \
            initial_mapping=constants.INITIAL_MAPPING_WORDS)
        type_to_idx['char'] = Preprocessor.type_to_idx(combined_types['char'], \
            initial_mapping=constants.INITIAL_MAPPING_WORDS)

        # finally, load all the datasets, providing pre-populated type_to_idx mappings
        for ds in compound_ds:
            ds.load_dataset(type_to_idx)

        return compound_ds

    def load_embeddings(self):
        """Coordinates the loading of pre-trained token embeddings.

        Raises:
            MissingStepException: if no dataset has been loaded.
            ValueError: If 'self.config.pretrained_embeddings' is None.
        """
        if not self.ds:
            err_msg = "You need to call 'load_dataset()' before calling 'load_embeddings()'"
            self.log.error('MissingStepException: %s', err_msg)
            raise MissingStepException(err_msg)
        if not self.config.pretrained_embeddings:
            err_msg = "'pretrained_embeddings' argument was empty'"
            self.log.error('ValueError: %s', err_msg)
            raise ValueError(err_msg)

        self._load_token_embeddings()

        return self

    def create_model(self, compile_model=True):
        """Specifies and compiles chosen model (self.config.model_name).

        For a chosen model (provided at the command line or in the configuration file and saved as
        `self.config.model_name`), load this models class class. Then 'specify' and 'compile'
        the Keras model(s) it contains.

        Raises:
            ValueError if model name at `self.config.model_name` is not valid
        """
        if self.config.model_name not in ['mt-lstm-crf']:
            err_msg = "Model name is not valid. Check the argument value for 'model_name'"
            self.log.error('ValueError: %s ', err_msg)
            raise ValueError(err_msg)

        start_time = time.time()
        # setup the chosen model
        if self.config.model_name == 'mt-lstm-crf':
            print('Building the multi-task BiLSTM-CRF model... ', end='', flush=True)
            from .models.multi_task_lstm_crf import MultiTaskLSTMCRF
            model = MultiTaskLSTMCRF(config=self.config, ds=self.ds,
                                     token_embedding_matrix=self.token_embedding_matrix)

        # specify and compile the chosen model
        model.specify_()
        if compile_model:
            model.compile_()

        # update this objects model attribute with instance of model class
        self.model = model

        elapsed_time = time.time() - start_time
        print('Done ({0:.2f} seconds).'.format(elapsed_time))
        self.log.info('%s model was built successfully', self.config.model_name.upper())

        # print model summaries if verbose argument was passed
        if self.config.verbose:
            for model in self.model.model:
                print('Model architecture:')
                model.summary()

        return self

    def fit(self):
        """Fit the specified model.

        For the given model(s) (self.model), sets up per epoch checkpointing and fits the model.

        Returns:
            a list, containing one or more model instances (subclass of
            BaseModel) with trained Keras models.
        """
        # setup callbacks
        callbacks = {'checkpoint': None, 'tensorboard': None}
        train_session_dir = model_utils.prepare_output_directory(self.config.dataset_folder,
                                                                 self.config.output_folder,
                                                                 self.config)
        # model checkpointing
        callbacks['checkpoint'] = model_utils.setup_checkpoint_callback(train_session_dir)
        # tensorboard
        if self.config.tensorboard:
            callbacks['tensorboard'] = model.utils.setup_tensorboard_callback(train_session_dir)

        trainer = Trainer(self.config, self.ds, self.model)
        trainer.train(callbacks, train_session_dir)

        return self

        # fit
        # train_history = self.model.fit_(checkpointer=checkpointer)
        # don't get history for now
        # self.model.fit_(checkpointer, train_session_dir)
        # train_history = pd.DataFrame(train_history.history)
        # return train_history

    def _load_token_embeddings(self):
        """Coordinates the loading of pre-trained token embeddings.

        Coordinates the loading of pre-trained token embeddings by reading in the file containing
        the token embeddings and created an embedding matrix whos ith row corresponds to the token
        embedding for the ith word in the models word to idx mapping.
        """
        start_time = time.time()
        print('Loading embeddings... ', end='', flush=True)

        # prepare the embedding indicies
        embedding_idx = self._prepare_token_embedding_layer()
        embedding_dim = len(list(embedding_idx.values())[0])
        # create the embedding matrix, update attribute
        embedding_matrix = self._prepare_token_embedding_matrix(embedding_idx, embedding_dim)
        self.token_embedding_matrix = embedding_matrix

        elapsed_time = time.time() - start_time
        print('Done ({0:.2f} seconds)'.format(elapsed_time))
        print('Found {} word vectors of dimension {}'.format(len(embedding_idx), embedding_dim))
        self.log.info('Loaded %i word vectors of dimension %i', len(embedding_idx), embedding_dim)

    def _prepare_token_embedding_layer(self):
        """Creates an embedding index using pretrained token embeddings.

        For the models given pretrained token embeddings, creates and returns a dictionary mapping
        words to known embeddings.

        Returns:
            embedding_idx (dict): mapping of words to pre-trained token
                embeddings
        """
        # acc
        embedding_idx = {}

        # open pre-trained token embedding file for reading
        with open(self.config.pretrained_embeddings, 'r') as pte:
            for i, line in enumerate(pte):
                # split line, get word and its embedding
                values = line.split()
                word = values[0]
                coefs = np.asarray(values[1:], dtype='float32')

                # update our embedding index
                embedding_idx[word] = coefs

                # if debug, load a small, arbitrary number of word embeddings
                if i >= 10000 and self.config.debug:
                    break

        return embedding_idx

    def _prepare_token_embedding_matrix(self, embedding_idx, embedding_dim):
        """Creates an embedding matrix using pretrained token embeddings.

        For the models word to index mappings, and word to pre-trained token embeddings, creates a
        matrix which maps all words in the models dataset to a pre-trained token embedding. If the
        token embedding does not exist in the pre-trained token embeddings file, the word will be
        mapped to an embedding of all zeros.

        Args:
            embedding_idx (dict): dictionary mapping words to their dense embeddings
            embedding_size (int): dimension of dense embeddings

        Returns:
            matrix whos ith row corresponds to the word embedding for the ith word in the models
            word to idx mapping.
        """
        # initialize the embeddings matrix
        word_types = len(self.ds[0].type_to_idx['word'])
        token_embedding_matrix = np.zeros((word_types, embedding_dim))

        # lookup embeddings for every word in the dataset
        for word, i in self.ds[0].type_to_idx['word'].items():
            token_embedding = embedding_idx.get(word)
            if token_embedding is not None:
                # words not found in embedding index will be all-zeros.
                token_embedding_matrix[i] = token_embedding

        return token_embedding_matrix

# https://stackoverflow.com/questions/1319615/proper-way-to-declare-custom-exceptions-in-modern-python
class MissingStepException(Exception):
    """Execption subclass for signalling to user that some required previous step was missed."""
    pass<|MERGE_RESOLUTION|>--- conflicted
+++ resolved
@@ -1,21 +1,11 @@
 """Contains the SequenceProcessor class, which exposes most of Sabers functionality.
 """
 import itertools
-<<<<<<< HEAD
-import os
-=======
 import logging
->>>>>>> 16e7aef4
 import pickle
-import time
 from pprint import pprint
-<<<<<<< HEAD
-
-import logging
-=======
 import os
 import time
->>>>>>> 16e7aef4
 
 import numpy as np
 from spacy import displacy
